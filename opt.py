
from core import *
import gof

from gof import PatternOptimizer as pattern_opt, OpSubOptimizer as op_sub

"""
This variable is used in compile.prog as the optimizer for all programs built
using either compile.single, compile.to_func, and compile.prog.

"""

def optimizer(lst):
    begin = gof.SeqOptimizer([])
    end   = gof.SeqOptimizer([gof.DummyRemover])
    seq_opt = gof.SeqOptimizer(begin + lst + end)
    return gof.PythonOpt(gof.MergeOptMerge(seq_opt))
<<<<<<< HEAD

=======
>>>>>>> 76cc864a

if 0:
    optimizer_begin = gof.SeqOptimizer([opt for name, opt in [
             ['double_transpose_eliminator', pattern_opt((transpose, (transpose, 'x')), 'x')],

             ['addxx_to_twice',              pattern_opt((add_elemwise, 'x', 'x'), (twice, 'x'))],

             ['twice_to_itwice',             op_sub(twice, itwice)],

             ['mulxx_to_sqr',                pattern_opt((mul_elemwise, 'x', 'x'), (sqr, 'x'))],

             ['sqr_to_isqr',                 op_sub(sqr, isqr)],

             ['add_to_iadd',                 op_sub(add_elemwise, iadd_elemwise)],

             ['add_to_iadd_reverse',         pattern_opt((add_elemwise, 'x', 'y'),
                 (iadd_elemwise, 'y', 'x'))]]])
#         ['remove_copies',               gof.OpRemover(array_copy)],
#         [None,                          gof.DummyRemover] # has to be at the end<|MERGE_RESOLUTION|>--- conflicted
+++ resolved
@@ -15,10 +15,6 @@
     end   = gof.SeqOptimizer([gof.DummyRemover])
     seq_opt = gof.SeqOptimizer(begin + lst + end)
     return gof.PythonOpt(gof.MergeOptMerge(seq_opt))
-<<<<<<< HEAD
-
-=======
->>>>>>> 76cc864a
 
 if 0:
     optimizer_begin = gof.SeqOptimizer([opt for name, opt in [
