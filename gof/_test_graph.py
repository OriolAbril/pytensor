--- conflicted
+++ resolved
@@ -103,70 +103,37 @@
 
     def test_straightforward(self):
         r1, r2 = MyResult(1), MyResult(2)
-<<<<<<< HEAD
-        node = MyOp.make_node(r1, r2)
-        assert inputs(node.outputs) == set([r1, r2])
+        node = MyOp.make_node(r1, r2)
+        assert inputs(node.outputs) == [r1, r2]
 
     def test_deep(self):
         r1, r2, r5 = MyResult(1), MyResult(2), MyResult(5)
         node = MyOp.make_node(r1, r2)
         node2 = MyOp.make_node(node.outputs[0], r5)
-        assert inputs(node2.outputs) == set([r1, r2, r5])
+        i = inputs(node2.outputs)
+        self.failUnless(i == [r1, r2, r5], i)
 
 #     def test_unreached_inputs(self):
 #         r1, r2, r5 = MyResult(1), MyResult(2), MyResult(5)
-#         node = MyOp.make_node(r1, r2)
-#         node2 = MyOp.make_node(node.outputs[0], r5)
+#         op = MyOp(r1, r2)
+#         op2 = MyOp(op.outputs[0], r5)
 #         try:
 #             # function doesn't raise if we put False instead of True
-#             ro = results_and_orphans([r1, r2, node2.outputs[0]], node.outputs, True)
-#             self.fail()
+#             ro = results_and_orphans([r1, r2, op2.outputs[0]], op.outputs, True)
 #         except Exception, e:
 #             if e[0] is results_and_orphans.E_unreached:
 #                 return
-#             raise
-=======
-        op = MyOp(r1, r2)
-        assert inputs(op.outputs) == [r1, r2]
-
-    def test_deep(self):
-        r1, r2, r5 = MyResult(1), MyResult(2), MyResult(5)
-        op = MyOp(r1, r2)
-        op2 = MyOp(op.outputs[0], r5)
-        i = inputs(op2.outputs)
-        self.failUnless(i == [r1, r2, r5], i)
-
-    def test_unreached_inputs(self):
-        r1, r2, r5 = MyResult(1), MyResult(2), MyResult(5)
-        op = MyOp(r1, r2)
-        op2 = MyOp(op.outputs[0], r5)
-        try:
-            # function doesn't raise if we put False instead of True
-            ro = results_and_orphans([r1, r2, op2.outputs[0]], op.outputs, True)
-        except Exception, e:
-            if e[0] is results_and_orphans.E_unreached:
-                return
-        self.fail()
->>>>>>> c7351f2d
-
-    def test_uz(self):
-        pass
+#         self.fail()
 
 
 class _test_orphans(testcase):
 
     def test_straightforward(self):
         r1, r2, r5 = MyResult(1), MyResult(2), MyResult(5)
-<<<<<<< HEAD
-        node = MyOp.make_node(r1, r2)
-        node2 = MyOp.make_node(node.outputs[0], r5)
-        assert orphans([r1, r2], node2.outputs) == set([r5])
-=======
-        op = MyOp(r1, r2)
-        op2 = MyOp(op.outputs[0], r5)
-        orph = orphans([r1, r2], op2.outputs)
+        node = MyOp.make_node(r1, r2)
+        node2 = MyOp.make_node(node.outputs[0], r5)
+        orph = orphans([r1, r2], node2.outputs)
         self.failUnless(orph == [r5], orph)
->>>>>>> c7351f2d
     
 
 class _test_as_string(testcase):
@@ -182,53 +149,29 @@
 
     def test_straightforward(self):
         r1, r2 = MyResult(1), MyResult(2)
-<<<<<<< HEAD
-        node = MyOp.make_node(r1, r2)
-        assert self.str([r1, r2], node.outputs) == ["MyOp(1, 2)"]
+        node = MyOp.make_node(r1, r2)
+        s = self.str([r1, r2], node.outputs)
+        self.failUnless(s == ["MyOp(R1, R2)"], s)
 
     def test_deep(self):
         r1, r2, r5 = MyResult(1), MyResult(2), MyResult(5)
         node = MyOp.make_node(r1, r2)
         node2 = MyOp.make_node(node.outputs[0], r5)
-        assert self.str([r1, r2, r5], node2.outputs) == ["MyOp(MyOp(1, 2), 5)"]
+        s = self.str([r1, r2, r5], node2.outputs)
+        self.failUnless(s == ["MyOp(MyOp(R1, R2), R5)"], s)
 
     def test_multiple_references(self):
         r1, r2, r5 = MyResult(1), MyResult(2), MyResult(5)
         node = MyOp.make_node(r1, r2)
         node2 = MyOp.make_node(node.outputs[0], node.outputs[0])
-        assert self.str([r1, r2, r5], node2.outputs) == ["MyOp(*1 -> MyOp(1, 2), *1)"]
+        assert self.str([r1, r2, r5], node2.outputs) == ["MyOp(*1 -> MyOp(R1, R2), *1)"]
 
     def test_cutoff(self):
         r1, r2, r5 = MyResult(1), MyResult(2), MyResult(5)
         node = MyOp.make_node(r1, r2)
         node2 = MyOp.make_node(node.outputs[0], node.outputs[0])
-        assert self.str(node.outputs, node2.outputs) == ["MyOp(3, 3)"]
-        assert self.str(node2.inputs, node2.outputs) == ["MyOp(3, 3)"]
-=======
-        op = MyOp(r1, r2)
-        s = as_string([r1, r2], op.outputs)
-        self.failUnless(s == ["MyOp(R1, R2)"], s)
-
-    def test_deep(self):
-        r1, r2, r5 = MyResult(1), MyResult(2), MyResult(5)
-        op = MyOp(r1, r2)
-        op2 = MyOp(op.outputs[0], r5)
-        s = as_string([r1, r2, r5], op2.outputs)
-        self.failUnless(s == ["MyOp(MyOp(R1, R2), R5)"], s)
-
-    def test_multiple_references(self):
-        r1, r2, r5 = MyResult(1), MyResult(2), MyResult(5)
-        op = MyOp(r1, r2)
-        op2 = MyOp(op.outputs[0], op.outputs[0])
-        assert as_string([r1, r2, r5], op2.outputs) == ["MyOp(*1 -> MyOp(R1, R2), *1)"]
-
-    def test_cutoff(self):
-        r1, r2, r5 = MyResult(1), MyResult(2), MyResult(5)
-        op = MyOp(r1, r2)
-        op2 = MyOp(op.outputs[0], op.outputs[0])
-        assert as_string(op.outputs, op2.outputs) == ["MyOp(R3, R3)"]
-        assert as_string(op2.inputs, op2.outputs) == ["MyOp(R3, R3)"]
->>>>>>> c7351f2d
+        assert self.str(node.outputs, node2.outputs) == ["MyOp(R3, R3)"]
+        assert self.str(node2.inputs, node2.outputs) == ["MyOp(R3, R3)"]
 
 
 class _test_clone(testcase):
@@ -244,15 +187,9 @@
 
     def test_accurate(self):
         r1, r2 = MyResult(1), MyResult(2)
-<<<<<<< HEAD
         node = MyOp.make_node(r1, r2)
         _, new = clone([r1, r2], node.outputs, False)
-        assert self.str([r1, r2], new) == ["MyOp(1, 2)"]
-=======
-        op = MyOp(r1, r2)
-        new = clone([r1, r2], op.outputs)
-        assert as_string([r1, r2], new) == ["MyOp(R1, R2)"]
->>>>>>> c7351f2d
+        assert self.str([r1, r2], new) == ["MyOp(R1, R2)"]
 
     def test_copy(self):
         r1, r2, r5 = MyResult(1), MyResult(2), MyResult(5)
@@ -271,15 +208,8 @@
         _, new = clone([r1, r2, r5], node.outputs, False)
         new_node = new[0].owner
         new_node.inputs = MyResult(7), MyResult(8)
-
-<<<<<<< HEAD
-        assert self.str(inputs(new_node.outputs), new_node.outputs) == ["MyOp(7, 8)"]
-        assert self.str(inputs(node.outputs), node.outputs) == ["MyOp(MyOp(1, 2), 5)"]
-=======
-        s = as_string(inputs(new_op.outputs), new_op.outputs)
-        self.failUnless( s == ["MyOp(R7, R8)"], s)
-        assert as_string(inputs(op.outputs), op.outputs) == ["MyOp(MyOp(R1, R2), R5)"]
->>>>>>> c7351f2d
+        assert self.str(inputs(new_node.outputs), new_node.outputs) == ["MyOp(R7, R8)"]
+        assert self.str(inputs(node.outputs), node.outputs) == ["MyOp(MyOp(R1, R2), R5)"]
 
 def prenode(obj):
     if isinstance(obj, Result): 
@@ -345,7 +275,6 @@
         o1 = MyOp(o0.outputs[0], r4)
         all = io_toposort([], o0.outputs)
         self.failUnless(all == [o0], all)
-
 
 
 
