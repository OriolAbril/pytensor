import sys, os, subprocess, logging
from theano.gof.cmodule import (std_libs, std_lib_dirs, std_include_dirs, dlimport,
    get_lib_extension)
from theano import config

_logger=logging.getLogger("theano.sandbox.cuda.nvcc_compiler")
_logger.setLevel(logging.WARN)

def error(*args):
    #sys.stderr.write('ERROR:'+ ' '.join(str(a) for a in args)+'\n')
    _logger.error("ERROR: "+' '.join(str(a) for a in args))
def warning(*args):
    #sys.stderr.write('WARNING:'+ ' '.join(str(a) for a in args)+'\n')
    _logger.warning("WARNING: "+' '.join(str(a) for a in args))
def info(*args):
    #sys.stderr.write('INFO:'+ ' '.join(str(a) for a in args)+'\n')
    _logger.info("INFO: "+' '.join(str(a) for a in args))
def debug(*args):
    #sys.stderr.write('DEBUG:'+ ' '.join(str(a) for a in args)+'\n')
    _logger.debug("DEBUG: "+' '.join(str(a) for a in args))

def is_nvcc_available():
    """Return True iff the nvcc compiler is found."""
    try:
        subprocess.call(['nvcc', '--version'], stdout=subprocess.PIPE,
                stderr=subprocess.PIPE)
        return True
    except:
        return False

def nvcc_module_compile_str(module_name, src_code, location=None, include_dirs=[], lib_dirs=[], libs=[],
        preargs=[]):
    """
    :param module_name: string (this has been embedded in the src_code
    :param src_code: a complete c or c++ source listing for the module
    :param location: a pre-existing filesystem directory where the cpp file and .so will be written
    :param include_dirs: a list of include directory names (each gets prefixed with -I)
    :param lib_dirs: a list of library search path directory names (each gets prefixed with -L)
    :param libs: a list of libraries to link with (each gets prefixed with -l)
    :param preargs: a list of extra compiler arguments

    :returns: dynamically-imported python module of the compiled code.
    """
    if preargs is None:
        preargs= []
    else: preargs = list(preargs)
    preargs.append('-fPIC')
    no_opt = False
<<<<<<< HEAD
    cuda_root = config.CUDA_ROOT
    include_dirs = std_include_dirs() + include_dirs + [os.path.split(__file__)[0]]
=======
    cuda_root = config.cuda.root
    include_dirs = std_include_dirs() + include_dirs
>>>>>>> 35a423b3
    libs = std_libs() + ['cudart'] + libs
    lib_dirs = std_lib_dirs() + lib_dirs
    if cuda_root:
        lib_dirs.append(os.path.join(cuda_root, 'lib'))

    cppfilename = os.path.join(location, 'mod.cu')
    cppfile = file(cppfilename, 'w')

    debug('Writing module C++ code to', cppfilename)
    ofiles = []
    rval = None

    cppfile.write(src_code)
    cppfile.close()
    lib_filename = os.path.join(location, '%s.%s' %
            (module_name, get_lib_extension()))

    debug('Generating shared lib', lib_filename)
    # TODO: Why do these args cause failure on gtx285 that has 1.3 compute capability? '--gpu-architecture=compute_13', '--gpu-code=compute_13', 
    cmd = ['nvcc', '-shared', '-g'] + [pa for pa in preargs if pa.startswith('-O')]
    cmd.extend(['-Xcompiler', ','.join(pa for pa in preargs if not pa.startswith('-O'))])
    cmd.extend('-I%s'%idir for idir in include_dirs)
    cmd.extend(['-o',lib_filename]) 
    cmd.append(cppfilename)
    if module_name != 'cuda_ndarray':
        cmd.append(os.path.join(os.path.split(cppfilename)[0],'..','cuda_ndarray','cuda_ndarray.so'))
    cmd.extend(['-L%s'%ldir for ldir in lib_dirs])
    cmd.extend(['-l%s'%l for l in libs])
    debug('Running cmd', ' '.join(cmd))

    p = subprocess.Popen(cmd, stderr=subprocess.PIPE)
    stderr = p.communicate()[1] 

    if p.returncode: 
        # filter the output from the compiler
        for l in stderr.split('\n'):
            if not l:
                continue
            # filter out the annoying declaration warnings

            try:
                if l[l.index(':'):].startswith(': warning: variable'):
                    continue
                if l[l.index(':'):].startswith(': warning: label'):
                    continue
            except: 
                pass
            print l
        print '==============================='
        for i, l in enumerate(src_code.split('\n')):
            print i+1, l
        raise Exception('nvcc return status', p.returncode, 'for cmd', ' '.join(cmd))

    #touch the __init__ file
    file(os.path.join(location, "__init__.py"),'w').close()      
    return dlimport(lib_filename)
<|MERGE_RESOLUTION|>--- conflicted
+++ resolved
@@ -46,13 +46,8 @@
     else: preargs = list(preargs)
     preargs.append('-fPIC')
     no_opt = False
-<<<<<<< HEAD
-    cuda_root = config.CUDA_ROOT
+    cuda_root = config.cuda.root
     include_dirs = std_include_dirs() + include_dirs + [os.path.split(__file__)[0]]
-=======
-    cuda_root = config.cuda.root
-    include_dirs = std_include_dirs() + include_dirs
->>>>>>> 35a423b3
     libs = std_libs() + ['cudart'] + libs
     lib_dirs = std_lib_dirs() + lib_dirs
     if cuda_root:
