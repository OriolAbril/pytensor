--- conflicted
+++ resolved
@@ -367,373 +367,4 @@
         return Dot(grad_preserves_dense)(x, y)
     else:
         assert y_is_sparse_result
-<<<<<<< HEAD
-        return transpose(Dot(grad_preserves_dense)(y.T, x.T))
-
-
-
-
-
-
-
-
-
-
-
-
-
-
-
-
-
-
-
-
-
-
-
-
-
-
-
-
-
-
-
-
-
-
-
-
-
-
-
-
-
-
-
-# """
-# Classes for handling sparse matrices.
-
-# To read about different sparse formats, see U{http://www-users.cs.umn.edu/~saad/software/SPARSKIT/paper.ps}.
-
-# @todo: Automatic methods for determining best sparse format?
-# """
-
-# import copy #for __copy__
-# import numpy
-# from scipy import sparse
-
-# import gof.op, gof.result
-# import tensor
-
-
-# """ Types of sparse matrices to use for testing """
-# _mtypes = [sparse.csc_matrix, sparse.csr_matrix]
-# #_mtypes = [sparse.csc_matrix, sparse.csr_matrix, sparse.dok_matrix, sparse.lil_matrix, sparse.coo_matrix]
-# _mtype_to_str = {sparse.csc_matrix: "csc", sparse.csr_matrix: "csr"}
-
-
-# ## Type checking
-
-# def _is_sparse_result(x):
-#     """
-#     @rtype: boolean
-#     @return: True iff x is a L{SparseResult} (and not a L{tensor.Tensor})
-#     """
-#     if not isinstance(x, SparseResult) and not isinstance(x, tensor.Tensor):
-#         raise NotImplementedError("_is_sparse should only be called on sparse.SparseResult or tensor.Tensor, not,", x)
-#     return isinstance(x, SparseResult)
-# def _is_dense_result(x):
-#     """
-#     @rtype: boolean
-#     @return: True unless x is a L{SparseResult} (and not a L{tensor.Tensor})
-#     """
-#     if not isinstance(x, SparseResult) and not isinstance(x, tensor.Tensor):
-#         raise NotImplementedError("_is_sparse should only be called on sparse.SparseResult or tensor.Tensor, not,", x)
-#     return isinstance(x, tensor.Tensor)
-
-# def _is_sparse(x):
-#     """
-#     @rtype: boolean
-#     @return: True iff x is a L{scipy.sparse.spmatrix} (and not a L{numpy.ndarray})
-#     """
-#     if not isinstance(x, sparse.spmatrix) and not isinstance(x, numpy.ndarray):
-#         raise NotImplementedError("_is_sparse should only be called on sparse.scipy.sparse.spmatrix or numpy.ndarray, not,", x)
-#     return isinstance(x, sparse.spmatrix)
-# def _is_dense(x):
-#     """
-#     @rtype: boolean
-#     @return: True unless x is a L{scipy.sparse.spmatrix} (and not a L{numpy.ndarray})
-#     """
-#     if not isinstance(x, sparse.spmatrix) and not isinstance(x, numpy.ndarray):
-#         raise NotImplementedError("_is_sparse should only be called on sparse.scipy.sparse.spmatrix or numpy.ndarray, not,", x)
-#     return isinstance(x, numpy.ndarray)
-
-
-
-# # Wrapper type
-
-# def assparse(sp, **kwargs):
-#     """
-#     Wrapper around SparseResult constructor.
-#     @param sp:  A sparse matrix. assparse reads dtype and format properties
-#                 out of this sparse matrix.
-#     @return:    SparseResult version of sp.
-
-#     @todo Verify that sp is sufficiently sparse, and raise a warning if it is not
-#     """
-#     if isinstance(sp, SparseResult):
-#         rval = sp
-#     else:
-#         # @todo Verify that sp is sufficiently sparse, and raise a
-#         # warning if it is not
-#         rval = SparseResult(str(sp.dtype), sp.format, **kwargs)
-#         rval.data = sp
-#     assert _is_sparse_result(rval)
-#     return rval
-
-# class SparseResult(gof.result.Result):
-#     """
-#     @type _dtype: numpy dtype string such as 'int64' or 'float64' (among others)
-#     @type _format: string
-#     @ivar _format: The sparse storage strategy.
-
-#     @note As far as I can tell, L{scipy.sparse} objects must be matrices, i.e. have dimension 2.
-#     """
-#     format_cls = {
-#             'csr' : sparse.csr_matrix,
-#             'csc' : sparse.csc_matrix
-#             }
-#     dtype_set = set(['int', 'int32', 'int64', 'float32', 'float64'])
-
-#     def __init__(self, dtype, format, **kwargs):
-#         """
-#         Fundamental way to create a sparse node.
-#         @param dtype:   Type of numbers in the matrix.
-#         @param format:  The sparse storage strategy.
-#         @return         An empty SparseResult instance.
-#         """
-
-#         gof.Result.__init__(self, **kwargs)
-#         if dtype in SparseResult.dtype_set:
-#             self._dtype = dtype
-#         assert isinstance(format, str)
-
-#         #print format, type(format), SparseResult.format_cls.keys(), format in SparseResult.format_cls
-#         if format in SparseResult.format_cls:
-#             self._format = format
-#         else:
-#             raise NotImplementedError('unsupported format "%s" not in list' % format, SparseResult.format_cls.keys())
-
-#     def filter(self, value):
-#         if isinstance(value, SparseResult.format_cls[self.format])\
-#                 and value.dtype == self.dtype:
-#                     return value
-#         #print 'pass-through failed', type(value)
-#         sp = SparseResult.format_cls[self.format](value)
-#         if str(sp.dtype) != self.dtype:
-#             raise NotImplementedError()
-#         if sp.format != self.format:
-#             raise NotImplementedError()
-#         return sp
-
-#     def __copy__(self):
-#         if self.name is not None:
-#             rval = SparseResult(self._dtype, self._format, name=self.name)
-#         else:
-#             rval = SparseResult(self._dtype, self._format)
-#         rval.data = copy.copy(self.data)
-#         return rval
-
-
-#     dtype = property(lambda self: self._dtype)
-#     format = property(lambda self: self._format)
-#     T = property(lambda self: transpose(self), doc = "Return aliased transpose of self (read-only)")
-
-
-#     def __add__(left, right): return add(left, right)
-#     def __radd__(right, left): return add(left, right)
-
-# #
-# # Conversion
-# #
-
-# # convert a sparse matrix to an ndarray
-# class DenseFromSparse(gof.op.Op):
-#     def __init__(self, x, **kwargs):
-#         gof.op.Op.__init__(self, **kwargs)
-#         self.inputs = [assparse(x)]
-#         self.outputs = [tensor.Tensor(x.dtype,[0,0])]
-#     def impl(self, x):
-#         assert _is_sparse(x)
-#         return numpy.asarray(x.todense())
-#     def grad(self, (x,), (gz,)):
-#         assert _is_sparse_result(x) and _is_dense_result(gz)
-#         return sparse_from_dense(gz, x.format),
-# dense_from_sparse = gof.op.constructor(DenseFromSparse)
-
-# class SparseFromDense(gof.op.Op):
-#     def __init__(self, x, format, **kwargs):
-#         gof.op.Op.__init__(self, **kwargs)
-#         if isinstance(format, gof.result.Result):
-#             self.inputs = [tensor.astensor(x), format]
-#         else:
-#             self.inputs =  [tensor.astensor(x), gof.result.PythonResult()]
-#             self.inputs[1].data = format
-#         self.outputs = [SparseResult(x.dtype, self.inputs[1].data)]
-#     def impl(self, x, fmt):
-#         # this would actually happen anyway when we try to assign to
-#         # self.outputs[0].data, but that seems hackish -JB
-#         assert _is_dense(x)
-#         return SparseResult.format_cls[fmt](x)
-#     def grad(self, (x, fmt), (gz,)):
-#         assert _is_dense_result(x) and _is_sparse_result(gz)
-#         return dense_from_sparse(gz), None
-# sparse_from_dense = gof.op.constructor(SparseFromDense)
-
-# # Linear Algebra
-
-# class Transpose(gof.op.Op):
-#     format_map = {
-#             'csr' : 'csc',
-#             'csc' : 'csr'}
-#     def __init__(self, x, **kwargs):
-#         gof.op.Op.__init__(self, **kwargs)
-#         x = assparse(x)
-#         self.inputs = [x]
-#         self.outputs = [SparseResult(x.dtype, Transpose.format_map[x.format])]
-#     def impl(self, x):
-#         assert _is_sparse(x)
-#         return x.transpose() 
-#     def grad(self, (x,), (gz,)):
-#         assert _is_sparse_result(x) and _is_sparse_result(gz)
-#         return transpose(gz),
-# transpose = gof.op.constructor(Transpose)
-
-# class AddSS(gof.op.Op):
-#     ''' Add two sparse matrices '''
-#     def __init__(self, x, y, **kwargs):
-#         gof.op.Op.__init__(self, **kwargs)
-#         x, y = [assparse(x), assparse(y)]
-#         self.inputs = [x, y]
-#         if x.dtype != y.dtype:
-#             raise NotImplementedError()
-#         if x.format != y.format:
-#             raise NotImplementedError()
-#         self.outputs = [SparseResult(x.dtype, x.format)]
-#     def impl(self, x,y): 
-#         assert _is_sparse(x) and _is_sparse(y)
-#         return x + y
-#     def grad(self, (x, y), (gz,)):
-#         assert _is_sparse_result(x) and _is_sparse_result(y)
-#         assert _is_sparse_result(gz)
-#         return gz, gz
-# add_s_s = gof.op.constructor(AddSS)
-# class AddSD(gof.op.Op):
-#     ''' Add a sparse and a dense matrix '''
-#     def __init__(self, x, y, **kwargs):
-#         gof.op.Op.__init__(self, **kwargs)
-#         x, y = [assparse(x), tensor.astensor(y)]
-#         self.inputs = [x, y]
-#         if x.dtype != y.dtype:
-#             raise NotImplementedError()
-#         # The magic number two here arises because L{scipy.sparse}
-#         # objects must be matrices (have dimension 2)
-#         assert len(y.broadcastable) == 2
-#         self.outputs = [tensor.Tensor(y.dtype, y.broadcastable)]
-#     def impl(self, x,y): 
-#         assert _is_sparse(x) and _is_dense(y)
-#         return x + y
-#     def grad(self, (x, y), (gz,)):
-#         assert _is_sparse_result(x) and _is_dense_result(y)
-#         assert _is_dense_result(gz)
-#         return SparseFromDense(gz), gz
-# add_s_d = gof.op.constructor(AddSD)
-# def add(x,y):
-#     """
-#     Add two matrices, at least one of which is sparse.
-#     """
-#     if hasattr(x, 'getnnz'): x = assparse(x)
-#     if hasattr(y, 'getnnz'): y = assparse(y)
-    
-#     x_is_sparse_result = _is_sparse_result(x)
-#     y_is_sparse_result = _is_sparse_result(y)
-
-#     assert x_is_sparse_result or y_is_sparse_result
-#     if x_is_sparse_result and y_is_sparse_result: return add_s_s(x,y)
-#     elif x_is_sparse_result and not y_is_sparse_result: return add_s_d(x,y)
-#     elif y_is_sparse_result and not x_is_sparse_result: return add_s_d(y,x)
-#     else: raise NotImplementedError()
-
-
-# class Dot(gof.op.Op):
-#     """
-#     Attributes:
-#     grad_preserves_dense - a boolean flags [default: True].
-#     grad_preserves_dense controls whether gradients with respect to inputs
-#     are converted to dense matrices when the corresponding input y is
-#     dense (not in a L{SparseResult} wrapper). This is generally a good idea
-#     when L{Dot} is in the middle of a larger graph, because the types
-#     of gy will match that of y. This conversion might be inefficient if
-#     the gradients are graph outputs though, hence this mask.
-
-#     @todo: Simplify code by splitting into DotSS and DotSD.
-#     """
-#     def __init__(self, x, y, grad_preserves_dense=True):
-#         """
-#         Because of trickiness of implementing, we assume that the left argument x is SparseResult (not dense)
-#         """
-#         if x.dtype != y.dtype:
-#             raise NotImplementedError()
-
-#         assert _is_sparse_result(x)
-#         # These are the conversions performed by scipy.sparse.dot
-#         if x.format == "csc" or x.format == "coo":
-#             myformat = "csc"
-#         elif x.format == "csr":
-#             myformat = "csr"
-#         else:
-#             raise NotImplementedError()
-
-#         self.inputs = [x, y]    # Need to convert? e.g. assparse
-#         self.outputs = [SparseResult(x.dtype, myformat)]
-#         self.grad_preserves_dense = grad_preserves_dense
-#     def perform(self):
-#         """
-#         @todo: Verify that output is sufficiently sparse, and raise a warning if it is not
-#         @todo: Also determine that we are storing the output in the best storage format?
-#         """
-#         self.outputs[0].data = self.inputs[0].data.dot(self.inputs[1].data)
-#     def grad(self, (x, y), (gz,)):
-#         assert _is_sparse_result(gz)
-#         rval = [dot(gz, y.T), dot(x.T, gz)]
-#         assert _is_sparse_result(x)
-#         if _is_dense_result(y):
-#             if self.grad_preserves_dense:
-#                 rval[1] = dense_from_sparse(rval[1])
-#         return rval
-#     def __copy__(self):
-#         return self.__class__(self.inputs[0], self.inputs[1], self.grad_preserves_dense)
-#     def clone_with_new_inputs(self, *new_inputs):
-#         return self.__class__(new_inputs[0], new_inputs[1], self.grad_preserves_dense)
-# def dot(x, y, grad_preserves_dense=True):
-#     """
-#     @todo: Maybe the triple-transposition formulation (when x is dense)
-#     is slow. See if there is a direct way to do this.
-#     """
-#     if hasattr(x, 'getnnz'): x = assparse(x)
-#     if hasattr(y, 'getnnz'): y = assparse(y)
-
-#     x_is_sparse_result = _is_sparse_result(x)
-#     y_is_sparse_result = _is_sparse_result(y)
-#     if not x_is_sparse_result and not y_is_sparse_result:
-#         raise TypeError()
-#     if x_is_sparse_result:
-#         return Dot(x, y, grad_preserves_dense).outputs[0]
-#     else:
-#         assert y_is_sparse_result
-#         return transpose(Dot(y.T, x.T, grad_preserves_dense).outputs[0])
-=======
-        return transpose(Dot(y.T, x.T, grad_preserves_dense).outputs[0])
->>>>>>> c7351f2d
+        return transpose(Dot(grad_preserves_dense)(y.T, x.T))